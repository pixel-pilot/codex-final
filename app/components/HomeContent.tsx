--- conflicted
+++ resolved
@@ -9,12 +9,8 @@
   ColumnWidths,
   DEFAULT_COLUMN_WIDTHS,
 } from "./CoreGrid";
-<<<<<<< HEAD
-import SettingsPanel, { SETTINGS_STORAGE_KEY } from "./SettingsPanel";
-=======
 import SettingsPanel from "./SettingsPanel";
 import UpdatesPanel from "./UpdatesPanel";
->>>>>>> 38561958
 
 type TabId = "generate" | "settings" | "usage" | "updates";
 
@@ -188,15 +184,11 @@
   const [errorLogHydrated, setErrorLogHydrated] = useState(false);
   const [dateRange, setDateRange] = useState("last30");
   const [customRange, setCustomRange] = useState({ start: "", end: "" });
-<<<<<<< HEAD
-  const [rateLimitPerMinute, setRateLimitPerMinute] = useState(DEFAULT_RATE_LIMIT);
-=======
   const [qaStatus, setQaStatus] = useState<QaStatusState>({
     state: "loading",
     report: null,
     error: null,
   });
->>>>>>> 38561958
 
   useEffect(() => {
     if (typeof window === "undefined") {
