<<<<<<< HEAD
"use client";

import { useCallback, useRef } from "react";

import CoreGrid, { type CoreGridHandle } from "./components/CoreGrid";

export default function Home() {
  const gridRef = useRef<CoreGridHandle>(null);

  const handleCopyInputs = useCallback(() => {
    void gridRef.current?.copyInputs();
  }, []);

  const handleCopyOutputs = useCallback(() => {
    void gridRef.current?.copyOutputs();
  }, []);

  return (
    <main className="grid-page-shell">
      <div className="grid-heading">
        <div className="grid-heading-content">
          <h1>Reactive AI Spreadsheet</h1>
          <p>
            Configure and orchestrate large-scale AI text processing with a purpose-built, high-performance
            spreadsheet grid. Paste thousands of inputs at once, monitor status at a glance, and keep system-managed
            columns protected from manual edits.
          </p>
        </div>
        <div className="grid-actions">
          <button type="button" onClick={handleCopyInputs}>
            Copy All Inputs
          </button>
          <button type="button" onClick={handleCopyOutputs}>
            Copy All Outputs
          </button>
        </div>
      </div>
      <section className="grid-container">
        <CoreGrid ref={gridRef} />
      </section>
    </main>
  );
=======
import HomeContent from "./components/HomeContent";

export default function Home() {
  return <HomeContent />;
>>>>>>> 87f3c89d
}<|MERGE_RESOLUTION|>--- conflicted
+++ resolved
@@ -1,50 +1,5 @@
-<<<<<<< HEAD
-"use client";
-
-import { useCallback, useRef } from "react";
-
-import CoreGrid, { type CoreGridHandle } from "./components/CoreGrid";
-
-export default function Home() {
-  const gridRef = useRef<CoreGridHandle>(null);
-
-  const handleCopyInputs = useCallback(() => {
-    void gridRef.current?.copyInputs();
-  }, []);
-
-  const handleCopyOutputs = useCallback(() => {
-    void gridRef.current?.copyOutputs();
-  }, []);
-
-  return (
-    <main className="grid-page-shell">
-      <div className="grid-heading">
-        <div className="grid-heading-content">
-          <h1>Reactive AI Spreadsheet</h1>
-          <p>
-            Configure and orchestrate large-scale AI text processing with a purpose-built, high-performance
-            spreadsheet grid. Paste thousands of inputs at once, monitor status at a glance, and keep system-managed
-            columns protected from manual edits.
-          </p>
-        </div>
-        <div className="grid-actions">
-          <button type="button" onClick={handleCopyInputs}>
-            Copy All Inputs
-          </button>
-          <button type="button" onClick={handleCopyOutputs}>
-            Copy All Outputs
-          </button>
-        </div>
-      </div>
-      <section className="grid-container">
-        <CoreGrid ref={gridRef} />
-      </section>
-    </main>
-  );
-=======
 import HomeContent from "./components/HomeContent";
 
 export default function Home() {
   return <HomeContent />;
->>>>>>> 87f3c89d
 }